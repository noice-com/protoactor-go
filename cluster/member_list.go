--- conflicted
+++ resolved
@@ -139,13 +139,7 @@
 		ml.cluster.Remote.BlockList().Block(m.Id)
 	}
 
-<<<<<<< HEAD
 	ml.members = active
-=======
-	// TODO: uncomment this after Gossip is properly fixed
-	//ml.broadCastTopologyChanges(tplg)
-}
->>>>>>> be88ffe4
 
 	// notify that these members left
 	for _, m := range left.Members() {
@@ -161,11 +155,14 @@
 	ml.cluster.ActorSystem.EventStream.Publish(topology)
 
 	plog.Info("Updated ClusterTopology",
-		log.Uint64("topologyHash", ml.members.TopologyHash()),
-		log.Int("membersCount", len(members)),
-		log.Int("joined", len(topology.Joined)),
-		log.Int("left", len(topology.Left)),
-	)
+		log.Uint64("eventId", ml.lastEventId),
+		log.Int("members", len(members)),
+		log.Int("joined", len(tplg.Joined)),
+		log.Int("left", len(tplg.Left)),
+		log.Int("alives", len(tplg.Members)))
+
+	// TODO: uncomment this after Gossip is properly fixed
+	//ml.broadCastTopologyChanges(tplg)
 }
 
 func (ml *MemberList) memberJoin(joiningMember *Member) {
@@ -256,14 +253,5 @@
 		return strategy
 	}
 
-<<<<<<< HEAD
 	return newDefaultMemberStrategy(ml.cluster, kind)
-=======
-	// lock our mutex
-	ml.mutex.RLock()
-	defer ml.mutex.RUnlock()
-
-	_, ok := ml.members[memberID]
-	return ok
->>>>>>> be88ffe4
 }